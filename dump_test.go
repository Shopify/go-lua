--- conflicted
+++ resolved
@@ -24,10 +24,7 @@
 	if err != nil {
 		t.Fatal("couldn't open checktable.bin")
 	}
-<<<<<<< HEAD
-=======
 
->>>>>>> 0e4d4018
 	l := NewState()
 	closure, err := l.undump(file, "test")
 	if err != nil {
@@ -42,11 +39,7 @@
 		t.Fatal("prototype was nil")
 	}
 
-<<<<<<< HEAD
 	//_, err = readall("checktable.lua")
-=======
-	_, err = filepath.ReadFile("checktable.lua")
->>>>>>> 0e4d4018
 
 	out := new(bytes.Buffer)
 	err = l.dump(p, out)
